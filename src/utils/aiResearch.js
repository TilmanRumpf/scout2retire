--- conflicted
+++ resolved
@@ -10,7 +10,6 @@
  * Never exposes API keys to client
  */
 
-<<<<<<< HEAD
 import Anthropic from '@anthropic-ai/sdk';
 import { supabase } from './supabaseClient';
 
@@ -81,9 +80,6 @@
 - Level of detail/granularity
 - Maintain consistency with these patterns`;
 }
-=======
-import supabase from './supabaseClient';
->>>>>>> 53ca65d2
 
 /**
  * Main AI research function with database pattern learning
